package application

import (
	"context"
	"errors"
	"fmt"
	"sort"
	"time"

	jsoniter "github.com/json-iterator/go"
	"gitlab.com/timkado/api/daisi-cdc-consumer-service/internal/domain"
	"go.uber.org/zap"
)

var tsJson = jsoniter.ConfigFastest // Renamed to avoid conflict if consumer.go is in same view

// EventTransformer defines the interface for transforming raw CDC data into a publishable format.
type EventTransformer interface {
	TransformAndEnrich(ctx context.Context, cdcEventData *domain.CDCEventData, originalSubject string, tableName string) (*domain.EnrichedEventPayload, string /* targetSubject */, []byte /* payloadBytes */, error)
}

// transformService implements the EventTransformer interface.
type transformService struct {
	logger      domain.Logger
	metricsSink domain.MetricsSink
}

// NewTransformService creates a new instance of transformService.
func NewTransformService(logger domain.Logger, metricsSink domain.MetricsSink) EventTransformer {
	return &transformService{
		logger:      logger.With(zap.String("component", "transform_service")),
		metricsSink: metricsSink,
	}
}

// populateTypedDataAndGetUnhandledFields processes the raw record into a typed struct
// and identifies unhandled fields.
func (ts *transformService) populateTypedDataAndGetUnhandledFields(rawRecord map[string]interface{}, tableName string, typedDataTarget interface{}) (unhandledFields []string, err error) {
	if rawRecord == nil {
		return nil, domain.NewErrDataProcessing("populate_typed_data", tableName, errors.New("record is nil"))
	}

	rawRecordBytes, marshalErr := tsJson.Marshal(rawRecord)
	if marshalErr != nil {
		return nil, domain.NewErrDataProcessing("marshal_raw_record_for_typed", tableName, marshalErr)
	}

	if unmarshalErr := tsJson.Unmarshal(rawRecordBytes, typedDataTarget); unmarshalErr != nil {
		return nil, domain.NewErrDataProcessing("unmarshal_to_typed_data", tableName, unmarshalErr)
	}

	var knownJsonFields map[string]struct{}
	switch td := typedDataTarget.(type) {
	case *domain.AgentData:
		knownJsonFields = td.GetKnownJSONFields()
	case *domain.ChatData:
		knownJsonFields = td.GetKnownJSONFields()
	case *domain.MessageData:
		knownJsonFields = td.GetKnownJSONFields()
	case *domain.ContactData:
		knownJsonFields = td.GetKnownJSONFields()
	default:
		return nil, domain.NewErrDataProcessing("get_known_fields_unknown_type", tableName, fmt.Errorf("unknown typedDataTarget type: %T", td))
	}

	// Sort field names for consistent test behavior
	var fieldNames []string
	for key := range rawRecord {
		if _, isKnown := knownJsonFields[key]; !isKnown {
			fieldNames = append(fieldNames, key)
		}
	}
	sort.Strings(fieldNames)
	return fieldNames, nil
}

// extractPKValue now uses the typed data structs.
func (ts *transformService) extractPKValue(typedData interface{}, tableName string) (string, error) {
	switch data := typedData.(type) {
	case *domain.MessageData:
		if data.MessageID == "" {
			return "", domain.NewErrDataProcessing("extract_pk", tableName, domain.ErrPKEmpty)
		}
		return data.MessageID, nil
	case *domain.ChatData:
		if data.ChatID == "" {
			return "", domain.NewErrDataProcessing("extract_pk", tableName, domain.ErrPKEmpty)
		}
		return data.ChatID, nil
	case *domain.AgentData:
		if data.AgentID == "" {
			return "", domain.NewErrDataProcessing("extract_pk", tableName, domain.ErrPKEmpty)
		}
		return data.AgentID, nil
	case *domain.ContactData:
		if data.ID == "" {
			return "", domain.NewErrDataProcessing("extract_pk", tableName, domain.ErrPKEmpty)
		}
		return data.ID, nil
	default:
		return "", domain.NewErrDataProcessing("extract_pk_unknown_type", tableName, fmt.Errorf("cannot extract PK from unknown typed data structure %T", typedData))
	}
}

// TransformAndEnrich implements the EventTransformer interface.
func (ts *transformService) TransformAndEnrich(ctx context.Context, cdcEventData *domain.CDCEventData, originalSubject string, tableNameFromSubject string) (*domain.EnrichedEventPayload, string, []byte, error) {
	eventTime := time.Now().Format(time.RFC3339)

	// Use the table name from Sequin's metadata as the authoritative source.
	authoritativeTableName := cdcEventData.Metadata.TableName
	if authoritativeTableName == "" {
		ts.logger.Error(ctx, "Authoritative table name from Sequin metadata is empty", zap.String("subject_table_name", tableNameFromSubject))
		return nil, "", nil, domain.NewErrDataProcessing("empty_metadata_table_name", tableNameFromSubject, fmt.Errorf("authoritative table name missing from Sequin metadata"))
	}

	// Log if subject-derived table name differs from metadata, but proceed with metadata's.
	if tableNameFromSubject != "" && authoritativeTableName != tableNameFromSubject {
		ts.logger.Warn(ctx, "Mismatch between NATS subject table and payload metadata table. Using metadata table name.",
			zap.String("subject_table", tableNameFromSubject),
			zap.String("payload_table", authoritativeTableName))
	}

	// Populate typed data and identify unhandled fields
	var typedDataForTable interface{}
	switch authoritativeTableName { // Use authoritativeTableName
	case "agents":
		typedDataForTable = new(domain.AgentData)
	case "chats":
		typedDataForTable = new(domain.ChatData)
	case "messages":
		typedDataForTable = new(domain.MessageData)
	case "contacts":
		typedDataForTable = new(domain.ContactData)
	default:
		ts.logger.Error(ctx, "Unknown table name for typed data unmarshalling", zap.String("authoritative_table_name", authoritativeTableName))
		return nil, "", nil, domain.ErrUnknownTableNameForTransform // Sentinel error
	}

	unhandledFields, typePopulationErr := ts.populateTypedDataAndGetUnhandledFields(cdcEventData.Record, authoritativeTableName, typedDataForTable)
	if typePopulationErr != nil {
		ts.logger.Error(ctx, "Failed to populate typed data or identify unhandled fields", zap.Error(typePopulationErr), zap.String("authoritative_table_name", authoritativeTableName))
		ts.metricsSink.IncEventsTotal(authoritativeTableName, "typed_data_population_error")
		return nil, "", nil, typePopulationErr // Already a domain.ErrDataProcessing
	}

	if len(unhandledFields) > 0 {
		ts.logger.Warn(ctx, "Unhandled fields detected in CDC record", zap.String("authoritative_table_name", authoritativeTableName), zap.Strings("unhandled_fields", unhandledFields))
		for _, fieldName := range unhandledFields {
			ts.metricsSink.IncUnhandledFieldsTotal(authoritativeTableName, fieldName)
		}
	}
	cdcEventData.TypedData = typedDataForTable

	// Extract Primary Key (PK)
	pkValueStr, err := ts.extractPKValue(cdcEventData.TypedData, authoritativeTableName) // Use authoritativeTableName
	if err != nil {
		ts.logger.Error(ctx, "Failed to extract PK for EventID generation", zap.Error(err))
		ts.metricsSink.IncEventsTotal(authoritativeTableName, "pk_extraction_error")
		return nil, "", nil, err // Already a domain.ErrDataProcessing
	}

	// Construct robust EventID (LSN:Table:PK)
	commitLSNStr := fmt.Sprintf("%d", cdcEventData.Metadata.CommitLSN)
	eventIDStr := fmt.Sprintf("%s:%s:%s", commitLSNStr, authoritativeTableName, pkValueStr) // Use authoritativeTableName
	// Note: eventID is part of EnrichedEventPayload, context update for logging happens in consumer or by logger itself.

	// Extract agent_id, chat_id, message_id, and authoritativeCompanyID from payload.
	var agentID, chatID, messageID, authoritativeCompanyID string
	switch data := cdcEventData.TypedData.(type) {
	case *domain.AgentData:
		agentID = data.AgentID
		authoritativeCompanyID = data.CompanyID
	case *domain.ChatData:
		agentID = data.AgentID
		chatID = data.ChatID
		authoritativeCompanyID = data.CompanyID
	case *domain.MessageData:
		agentID = data.AgentID
		chatID = data.ChatID
		messageID = data.MessageID
		authoritativeCompanyID = data.CompanyID
	case *domain.ContactData:
		agentID = data.AgentID
		authoritativeCompanyID = data.CompanyID
	default:
		ts.logger.Error(ctx, "Unhandled typed data structure for ID extraction")
		// This path should be rare given the switch on tableName for typedDataForTable instantiation
		return nil, "", nil, domain.NewErrDataProcessing("id_extraction_unknown_type", authoritativeTableName, fmt.Errorf("unhandled typed data for ID extraction: %T", data))
	}

	if authoritativeCompanyID == "" {
		ts.logger.Error(ctx, domain.ErrMissingCompanyID.Error(), zap.String("authoritative_table_name", authoritativeTableName))
		return nil, "", nil, domain.ErrMissingCompanyID
	}
	if agentID == "" {
		ts.logger.Error(ctx, domain.ErrAgentIDEmpty.Error(), zap.String("authoritative_table_name", authoritativeTableName))
		return nil, "", nil, domain.ErrAgentIDEmpty
	}

	// Create EnrichedEventPayload
	enrichedPayload := &domain.EnrichedEventPayload{
		EventID:   eventIDStr,
		EventTime: eventTime,
		CompanyID: authoritativeCompanyID,
		AgentID:   agentID,
		ChatID:    chatID,
		MessageID: messageID,           // PK for messages
		RowData:   cdcEventData.Record, // Original full record
	}

	// Determine Target Publish Subject
	var targetSubject string
	switch authoritativeTableName { // Use authoritativeTableName
	case "messages":
		if chatID == "" {
			ts.logger.Error(ctx, domain.ErrChatIDMissingForMessages.Error(), zap.String("table", authoritativeTableName))
			return nil, "", nil, domain.ErrChatIDMissingForMessages
		}
		targetSubject = fmt.Sprintf("websocket.%s.%s.messages.%s", authoritativeCompanyID, agentID, chatID)
	case "chats":
		targetSubject = fmt.Sprintf("websocket.%s.%s.chats", authoritativeCompanyID, agentID)
	case "agents":
		targetSubject = fmt.Sprintf("websocket.%s.%s.agents", authoritativeCompanyID, agentID)
<<<<<<< HEAD
	case "contacts":
		targetSubject = fmt.Sprintf("websocket.%s.%s.contacts", authoritativeCompanyID, agentID)
=======
>>>>>>> 09ad99f8
	default:
		return nil, "", nil, domain.ErrUnknownTableNameForTransform // Should have been caught earlier
	}

	// Marshal EnrichedEventPayload to JSON
	payloadBytes, err := tsJson.Marshal(enrichedPayload)
	if err != nil {
		ts.logger.Error(ctx, "Failed to marshal enriched event payload", zap.Error(err))
		ts.metricsSink.IncEventsTotal(authoritativeTableName, "marshal_error")
		return nil, "", nil, domain.NewErrDataProcessing("marshal_enriched_payload", authoritativeTableName, err)
	}

	return enrichedPayload, targetSubject, payloadBytes, nil
}<|MERGE_RESOLUTION|>--- conflicted
+++ resolved
@@ -221,11 +221,6 @@
 		targetSubject = fmt.Sprintf("websocket.%s.%s.chats", authoritativeCompanyID, agentID)
 	case "agents":
 		targetSubject = fmt.Sprintf("websocket.%s.%s.agents", authoritativeCompanyID, agentID)
-<<<<<<< HEAD
-	case "contacts":
-		targetSubject = fmt.Sprintf("websocket.%s.%s.contacts", authoritativeCompanyID, agentID)
-=======
->>>>>>> 09ad99f8
 	default:
 		return nil, "", nil, domain.ErrUnknownTableNameForTransform // Should have been caught earlier
 	}
